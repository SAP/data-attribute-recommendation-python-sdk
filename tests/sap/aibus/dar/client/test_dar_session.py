--- conflicted
+++ resolved
@@ -254,7 +254,15 @@
         )
         assert str(context.value) == expected_message
 
-<<<<<<< HEAD
+    def test_localhost_is_allowed(self):
+        dar_url = "http://localhost/"
+        credentials_source = StaticCredentialsSource("12345")
+
+        try:
+            DARSession(dar_url, credentials_source)
+        except HTTPSRequired:
+            assert False, "Plain HTTP connections to localhost should be allowed."
+
 
 @pytest.fixture
 def dar_url():
@@ -338,14 +346,4 @@
 
         exc = exc_info.value
         assert exc.status_code == 500
-        assert exc.correlation_id == "TEST"
-=======
-    def test_localhost_is_allowed(self):
-        dar_url = "http://localhost/"
-        credentials_source = StaticCredentialsSource("12345")
-
-        try:
-            DARSession(dar_url, credentials_source)
-        except HTTPSRequired:
-            assert False, "Plain HTTP connections to localhost should be allowed."
->>>>>>> e3ea0f1f
+        assert exc.correlation_id == "TEST"